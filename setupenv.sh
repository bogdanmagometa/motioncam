--- conflicted
+++ resolved
@@ -142,27 +142,15 @@
 		git clone https://github.com/facebook/zstd zstd-src
 	fi
 
-<<<<<<< HEAD
 	pushd zstd-src
-=======
-	pushd halide-src
-#	git pull
-
-	mkdir -p build
-	pushd build
->>>>>>> 94a50887
 
 	git checkout ${ZSTD_VERSION}
 
 	pushd build/cmake
 
-<<<<<<< HEAD
 	cmake  -DCMAKE_BUILD_TYPE=Release -DCMAKE_INSTALL_PREFIX=../output/${ANDROID_ABI} -DCMAKE_SYSTEM_NAME=Android 												\
 		-DANDROID_NATIVE_API_LEVEL=21 -DCMAKE_SYSTEM_VERSION=21 -DANDROID_ABI=${ANDROID_ABI} -DCMAKE_ANDROID_ARCH_ABI=${ANDROID_ABI} -DANDROID_STL=c++_shared 	\
 		-DZSTD_BUILD_STATIC=ON -DZSTD_BUILD_TESTS=OFF -DCMAKE_ANDROID_NDK_TOOLCHAIN_VERSION=clang -DCMAKE_TOOLCHAIN_FILE=${ANDROID_NDK}/build/cmake/android.toolchain.cmake .
-=======
-	cmake -DTARGET_WEBASSEMBLY=OFF -DWITH_TUTORIALS=OFF -DWITH_TESTS=OFF -DWITH_PYTHON_BINDINGS=OFF -DCMAKE_BUILD_TYPE=Release -DCMAKE_INSTALL_PREFIX=${INSTALL_DIR} ..
->>>>>>> 94a50887
 
 	make -j${NUM_CORES}
 
